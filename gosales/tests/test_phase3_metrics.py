import numpy as np
import pytest

from gosales.models.metrics import (
    compute_topk_threshold,
    compute_lift_at_k,
    compute_weighted_lift_at_k,
    calibration_bins,
    calibration_mae,
)


def test_threshold_math_correctness():
    rng = np.random.RandomState(0)
    scores = rng.rand(1000)
    # ensure deterministic result by sorting
    thr10 = compute_topk_threshold(scores, 10)
    # Exactly 10% should be >= threshold (allow ties handling to include at least k)
    k = max(1, int(len(scores) * 0.10))
    assert (scores >= thr10).sum() >= k


def test_calibration_bins_and_mae():
    # Perfectly calibrated synthetic: y ~ Bernoulli(p)
    rng = np.random.RandomState(42)
    p = rng.rand(5000)
    y = (rng.rand(5000) < p).astype(int)
    bins = calibration_bins(y, p, n_bins=10)
    mae = calibration_mae(bins, weighted=True)
    assert mae < 0.02  # near-perfect calibration should have very small MAE


def test_calibration_bins_constant_scores():
    y = np.array([0, 1, 0, 1, 0])
    p = np.array([0.5] * 5)
    bins = calibration_bins(y, p, n_bins=10)
    # With constant scores we should fall back to a single bin
    assert len(bins) == 1
    assert bins['count'].iloc[0] == 5


def test_lift_at_k_monotonic():
    # Higher scores correspond to higher y_prob → lift should be > 1
    y = np.array([0]*90 + [1]*10)
    scores = np.concatenate([np.linspace(0, 0.2, 90), np.linspace(0.8, 1.0, 10)])
    lift10 = compute_lift_at_k(y, scores, 10)
    assert lift10 > 1.0


<<<<<<< HEAD
def test_lift_at_k_zero_base_nan_default():
    y = np.zeros(50)
    scores = np.linspace(0, 1, 50)
    result = compute_lift_at_k(y, scores, 10)
    assert np.isnan(result)


def test_lift_at_k_zero_base_custom_default():
    y = np.zeros(30)
    scores = np.linspace(0, 1, 30)
    result = compute_lift_at_k(y, scores, 10, zero_division=0.0)
    assert result == 0.0


def test_lift_at_k_sanitizes_nan_scores():
    y = np.array([0, 1, 0, 1])
    scores = np.array([0.1, np.nan, 0.2, 0.3])
    result = compute_lift_at_k(y, scores, 50)
    assert not np.isnan(result)


def test_lift_at_k_invalid_k_percent():
    with pytest.raises(ValueError):
        compute_lift_at_k(np.array([0, 1]), np.array([0.1, 0.2]), 120)


def test_weighted_lift_handles_nan_and_zero_base():
    y = np.zeros(4)
    scores = np.array([0.1, 0.2, np.nan, 0.4])
    weights = np.array([1.0, np.nan, 2.0, 1.0])
    result = compute_weighted_lift_at_k(y, scores, weights, 50)
    assert np.isnan(result)
=======
def test_topk_threshold_partition_performance():
    rng = np.random.RandomState(123)
    scores = rng.rand(100000)
    k_percent = 10
    k = max(1, int(len(scores) * k_percent / 100.0))

    # Baseline sort-based threshold
    baseline = np.sort(scores)[-k]

    # New partition-based threshold via helper
    thr = compute_topk_threshold(scores, k_percent)
    assert np.isclose(thr, baseline)

    import timeit

    sort_time = timeit.timeit(lambda: np.sort(scores)[-k], number=3)
    part_time = timeit.timeit(lambda: np.partition(scores, -k)[-k], number=3)

    assert part_time < sort_time
>>>>>>> f7bfba99

<|MERGE_RESOLUTION|>--- conflicted
+++ resolved
@@ -46,8 +46,6 @@
     lift10 = compute_lift_at_k(y, scores, 10)
     assert lift10 > 1.0
 
-
-<<<<<<< HEAD
 def test_lift_at_k_zero_base_nan_default():
     y = np.zeros(50)
     scores = np.linspace(0, 1, 50)
@@ -80,7 +78,7 @@
     weights = np.array([1.0, np.nan, 2.0, 1.0])
     result = compute_weighted_lift_at_k(y, scores, weights, 50)
     assert np.isnan(result)
-=======
+
 def test_topk_threshold_partition_performance():
     rng = np.random.RandomState(123)
     scores = rng.rand(100000)
@@ -100,5 +98,4 @@
     part_time = timeit.timeit(lambda: np.partition(scores, -k)[-k], number=3)
 
     assert part_time < sort_time
->>>>>>> f7bfba99
 
