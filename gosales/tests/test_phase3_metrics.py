import numpy as np
import pytest

from gosales.models.metrics import (
    compute_topk_threshold,
    compute_lift_at_k,
    compute_weighted_lift_at_k,
    calibration_bins,
    calibration_mae,
)


def test_threshold_math_correctness():
    rng = np.random.RandomState(0)
    scores = rng.rand(1000)
    # ensure deterministic result by sorting
    thr10 = compute_topk_threshold(scores, 10)
    # Exactly 10% should be >= threshold (allow ties handling to include at least k)
    k = max(1, int(len(scores) * 0.10))
    assert (scores >= thr10).sum() >= k


def test_calibration_bins_and_mae():
    # Perfectly calibrated synthetic: y ~ Bernoulli(p)
    rng = np.random.RandomState(42)
    p = rng.rand(5000)
    y = (rng.rand(5000) < p).astype(int)
    bins = calibration_bins(y, p, n_bins=10)
    mae = calibration_mae(bins, weighted=True)
    assert mae < 0.02  # near-perfect calibration should have very small MAE


def test_calibration_bins_constant_scores():
    y = np.array([0, 1, 0, 1, 0])
    p = np.array([0.5] * 5)
    bins = calibration_bins(y, p, n_bins=10)
    # With constant scores we should fall back to a single bin
    assert len(bins) == 1
    assert bins['count'].iloc[0] == 5


def test_lift_at_k_monotonic():
    # Higher scores correspond to higher y_prob → lift should be > 1
    y = np.array([0]*90 + [1]*10)
    scores = np.concatenate([np.linspace(0, 0.2, 90), np.linspace(0.8, 1.0, 10)])
    lift10 = compute_lift_at_k(y, scores, 10)
    assert lift10 > 1.0

<<<<<<< HEAD
def test_lift_at_k_zero_base_nan_default():
    y = np.zeros(50)
    scores = np.linspace(0, 1, 50)
    result = compute_lift_at_k(y, scores, 10)
    assert np.isnan(result)


def test_lift_at_k_zero_base_custom_default():
    y = np.zeros(30)
    scores = np.linspace(0, 1, 30)
    result = compute_lift_at_k(y, scores, 10, zero_division=0.0)
    assert result == 0.0


def test_lift_at_k_sanitizes_nan_scores():
    y = np.array([0, 1, 0, 1])
    scores = np.array([0.1, np.nan, 0.2, 0.3])
    result = compute_lift_at_k(y, scores, 50)
    assert not np.isnan(result)


def test_lift_at_k_invalid_k_percent():
    with pytest.raises(ValueError):
        compute_lift_at_k(np.array([0, 1]), np.array([0.1, 0.2]), 120)


def test_weighted_lift_handles_nan_and_zero_base():
    y = np.zeros(4)
    scores = np.array([0.1, 0.2, np.nan, 0.4])
    weights = np.array([1.0, np.nan, 2.0, 1.0])
    result = compute_weighted_lift_at_k(y, scores, weights, 50)
    assert np.isnan(result)

def test_topk_threshold_partition_performance():
    rng = np.random.RandomState(123)
    scores = rng.rand(100000)
    k_percent = 10
    k = max(1, int(len(scores) * k_percent / 100.0))

    # Baseline sort-based threshold
    baseline = np.sort(scores)[-k]

    # New partition-based threshold via helper
    thr = compute_topk_threshold(scores, k_percent)
    assert np.isclose(thr, baseline)

    import timeit

    sort_time = timeit.timeit(lambda: np.sort(scores)[-k], number=3)
    part_time = timeit.timeit(lambda: np.partition(scores, -k)[-k], number=3)

    assert part_time < sort_time
=======

def test_lift_at_k_ties_consistent():
    """Tied scores should yield deterministic lift values across runs."""
    y = np.array([1, 0, 1, 0, 1, 0])
    scores = np.array([0.5, 0.5, 0.5, 0.5, 0.2, 0.1])
    first = compute_lift_at_k(y, scores, 50)
    for _ in range(5):
        assert compute_lift_at_k(y, scores, 50) == first
>>>>>>> 7fbc5bf2

<|MERGE_RESOLUTION|>--- conflicted
+++ resolved
@@ -46,7 +46,6 @@
     lift10 = compute_lift_at_k(y, scores, 10)
     assert lift10 > 1.0
 
-<<<<<<< HEAD
 def test_lift_at_k_zero_base_nan_default():
     y = np.zeros(50)
     scores = np.linspace(0, 1, 50)
@@ -99,7 +98,7 @@
     part_time = timeit.timeit(lambda: np.partition(scores, -k)[-k], number=3)
 
     assert part_time < sort_time
-=======
+
 
 def test_lift_at_k_ties_consistent():
     """Tied scores should yield deterministic lift values across runs."""
@@ -108,5 +107,4 @@
     first = compute_lift_at_k(y, scores, 50)
     for _ in range(5):
         assert compute_lift_at_k(y, scores, 50) == first
->>>>>>> 7fbc5bf2
 
