import polars as pl
import implicit
from scipy.sparse import coo_matrix
from gosales.utils.db import get_db_connection
from gosales.utils.logger import get_logger
from gosales.utils.paths import OUTPUTS_DIR

logger = get_logger(__name__)


def build_als(engine, output_path, top_n: int = 10):
    """Uses alternating least squares to find whitespace opportunities.

    Args:
        engine (sqlalchemy.engine.base.Engine): The database engine.
        output_path (str): The path to the output CSV file.
        top_n (int, optional): Number of recommendations to generate per user.
    """
    logger.info("Building ALS model...")

    # Read the fact_orders table from the database
    fact_orders = pl.read_database("select * from fact_orders", engine)

    # Create a user-item matrix
    user_item = (
        fact_orders.lazy()
        .group_by(["customer_id", "product_name"])
        .agg(pl.len().alias("count"))
        .collect()
    )

<<<<<<< HEAD
    # Encode users and items to indices while retaining mappings
    user_ids = user_item["customer_id"].to_list()
    product_names = user_item["product_name"].to_list()

    user_encoding = {u: i for i, u in enumerate(sorted(set(user_ids)))}
    item_encoding = {p: i for i, p in enumerate(sorted(set(product_names)))}

    user_mapping = {i: u for u, i in user_encoding.items()}
    item_mapping = {i: p for p, i in item_encoding.items()}

    user_codes = pl.Series([user_encoding[u] for u in user_ids])
    item_codes = pl.Series([item_encoding[p] for p in product_names])

    # Create a sparse matrix and convert to CSR for implicit
    counts = user_item["count"].to_list()
    sparse_matrix = coo_matrix((counts, (user_codes.to_list(), item_codes.to_list()))).tocsr()
=======
    # Build mappings between ids and indices
    user_ids = user_item["customer_id"].unique().to_list()
    product_names = user_item["product_name"].unique().to_list()
    user_mapping = {uid: idx for idx, uid in enumerate(user_ids)}
    product_mapping = {pname: idx for idx, pname in enumerate(product_names)}

    user_item = user_item.with_columns(
        pl.col("customer_id").map_elements(user_mapping.get).alias("user_idx"),
        pl.col("product_name").map_elements(product_mapping.get).alias("item_idx"),
    )

    # Create a sparse matrix (users x items)
    sparse_matrix = coo_matrix(
        (
            user_item["count"],
            (user_item["user_idx"], user_item["item_idx"]),
        ),
        shape=(len(user_ids), len(product_names)),
    ).tocsr()
>>>>>>> 7c9b9c1e

    # Train the ALS model
    model = implicit.als.AlternatingLeastSquares(factors=50)
    model.fit(sparse_matrix)

    # Generate top-N recommendations per user
    recommendations = []
    for user_idx, user_id in enumerate(user_ids):
        item_indices, scores = model.recommend(user_idx, sparse_matrix[user_idx], N=top_n)
        for item_idx, score in zip(item_indices, scores):
            recommendations.append(
                {
                    "customer_id": user_id,
                    "product_name": product_names[item_idx],
                    "score": float(score),
                }
            )

    # Map recommendations back to IDs and names
    records = []
    for user_idx, item_indices in enumerate(recommendations):
        cid = user_mapping.get(user_idx)
        for item_idx in item_indices:
            pname = item_mapping.get(item_idx)
            records.append({"customer_id": cid, "product_name": pname})

    # Save the recommendations to a CSV file
    pl.DataFrame(records).write_csv(output_path)

    logger.info(f"Successfully built ALS model and saved to {output_path}")


if __name__ == "__main__":
    # Get database connection
    db_engine = get_db_connection()

    # Define the output path for the ALS recommendations CSV file
    output_path = OUTPUTS_DIR / "als_recommendations.csv"

    # Create the outputs directory if it doesn't exist
    OUTPUTS_DIR.mkdir(exist_ok=True)

    # Build the ALS model
    build_als(db_engine, output_path)<|MERGE_RESOLUTION|>--- conflicted
+++ resolved
@@ -29,69 +29,44 @@
         .collect()
     )
 
-<<<<<<< HEAD
-    # Encode users and items to indices while retaining mappings
-    user_ids = user_item["customer_id"].to_list()
-    product_names = user_item["product_name"].to_list()
-
-    user_encoding = {u: i for i, u in enumerate(sorted(set(user_ids)))}
-    item_encoding = {p: i for i, p in enumerate(sorted(set(product_names)))}
-
-    user_mapping = {i: u for u, i in user_encoding.items()}
-    item_mapping = {i: p for p, i in item_encoding.items()}
-
-    user_codes = pl.Series([user_encoding[u] for u in user_ids])
-    item_codes = pl.Series([item_encoding[p] for p in product_names])
-
-    # Create a sparse matrix and convert to CSR for implicit
-    counts = user_item["count"].to_list()
-    sparse_matrix = coo_matrix((counts, (user_codes.to_list(), item_codes.to_list()))).tocsr()
-=======
-    # Build mappings between ids and indices
+    # Build mappings between ids and indices (deterministic order via unique())
     user_ids = user_item["customer_id"].unique().to_list()
     product_names = user_item["product_name"].unique().to_list()
-    user_mapping = {uid: idx for idx, uid in enumerate(user_ids)}
-    product_mapping = {pname: idx for idx, pname in enumerate(product_names)}
+    user_id_to_idx = {uid: idx for idx, uid in enumerate(user_ids)}
+    item_name_to_idx = {pname: idx for idx, pname in enumerate(product_names)}
+    idx_to_user_id = {idx: uid for uid, idx in user_id_to_idx.items()}
+    idx_to_product_name = {idx: pname for pname, idx in item_name_to_idx.items()}
 
     user_item = user_item.with_columns(
-        pl.col("customer_id").map_elements(user_mapping.get).alias("user_idx"),
-        pl.col("product_name").map_elements(product_mapping.get).alias("item_idx"),
+        pl.col("customer_id").map_elements(user_id_to_idx.get).alias("user_idx"),
+        pl.col("product_name").map_elements(item_name_to_idx.get).alias("item_idx"),
     )
 
     # Create a sparse matrix (users x items)
     sparse_matrix = coo_matrix(
         (
-            user_item["count"],
-            (user_item["user_idx"], user_item["item_idx"]),
+            user_item["count"].to_list(),
+            (user_item["user_idx"].to_list(), user_item["item_idx"].to_list()),
         ),
         shape=(len(user_ids), len(product_names)),
     ).tocsr()
->>>>>>> 7c9b9c1e
 
-    # Train the ALS model
-    model = implicit.als.AlternatingLeastSquares(factors=50)
+    # Train the ALS model (deterministic)
+    model = implicit.als.AlternatingLeastSquares(factors=50, random_state=42)
     model.fit(sparse_matrix)
 
     # Generate top-N recommendations per user
-    recommendations = []
+    records = []
     for user_idx, user_id in enumerate(user_ids):
         item_indices, scores = model.recommend(user_idx, sparse_matrix[user_idx], N=top_n)
         for item_idx, score in zip(item_indices, scores):
-            recommendations.append(
+            records.append(
                 {
-                    "customer_id": user_id,
-                    "product_name": product_names[item_idx],
+                    "customer_id": idx_to_user_id.get(user_idx, user_id),
+                    "product_name": idx_to_product_name.get(item_idx, product_names[item_idx]),
                     "score": float(score),
                 }
             )
-
-    # Map recommendations back to IDs and names
-    records = []
-    for user_idx, item_indices in enumerate(recommendations):
-        cid = user_mapping.get(user_idx)
-        for item_idx in item_indices:
-            pname = item_mapping.get(item_idx)
-            records.append({"customer_id": cid, "product_name": pname})
 
     # Save the recommendations to a CSV file
     pl.DataFrame(records).write_csv(output_path)
