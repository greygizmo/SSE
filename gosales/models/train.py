from __future__ import annotations

import json
from pathlib import Path
from dataclasses import dataclass

import click
import numpy as np
import pandas as pd
from sklearn.model_selection import train_test_split
from sklearn.preprocessing import StandardScaler
from sklearn.pipeline import Pipeline
from sklearn.linear_model import SGDClassifier, LogisticRegression
from sklearn.metrics import roc_auc_score, precision_recall_curve, auc, brier_score_loss
from sklearn.calibration import CalibratedClassifierCV
from lightgbm import LGBMClassifier
from sklearn.exceptions import ConvergenceWarning
import warnings
try:
    import shap  # type: ignore
    _HAS_SHAP = True
except Exception:
    _HAS_SHAP = False

from gosales.utils.config import load_config
from gosales.utils.db import get_db_connection
from gosales.features.engine import create_feature_matrix
from gosales.utils.paths import OUTPUTS_DIR, MODELS_DIR
from gosales.utils.logger import get_logger
from gosales.models.metrics import (
    compute_lift_at_k,
    compute_weighted_lift_at_k,
    compute_topk_threshold,
    calibration_bins,
    calibration_mae,
)
from gosales.ops.run import run_context


logger = get_logger(__name__)


def _lift_at_k(y_true: np.ndarray, y_score: np.ndarray, k_percent: int) -> float:
    return compute_lift_at_k(y_true, y_score, k_percent)


def _weighted_lift_at_k(y_true: np.ndarray, y_score: np.ndarray, weights: np.ndarray, k_percent: int) -> float:
    return compute_weighted_lift_at_k(y_true, y_score, weights, k_percent)


def _train_test_split_time_aware(X: pd.DataFrame, y: pd.Series, seed: int) -> tuple[pd.DataFrame, pd.DataFrame, pd.Series, pd.Series]:
    # Prefer time-aware split using recency if feature present; else fall back to stratified split
    recency_col = 'rfm__all__recency_days__life'
    if recency_col in X.columns:
        df = X.copy()
        df['_y'] = y
        # Smaller recency_days = more recent → assign those to validation
        df = df.sort_values(recency_col, ascending=True)
        n = len(df)
        n_valid = max(1, int(0.2 * n))
        valid = df.iloc[:n_valid]
        train = df.iloc[n_valid:]
        X_train = train.drop(columns=['_y'])
        y_train = train['_y']
        X_valid = valid.drop(columns=['_y'])
        y_valid = valid['_y']
        return X_train, X_valid, y_train, y_valid
    # Fallback stratified
    return train_test_split(X, y, test_size=0.2, random_state=seed, stratify=y)


def _sanitize_features(X: pd.DataFrame) -> pd.DataFrame:
    """Ensure numeric dtype; replace infs with NaN then fill NaN with 0.0.

    Protects scaler/estimators from infinities and mixed dtypes.
    """
    Xc = X.copy()
    for col in Xc.columns:
        if not (pd.api.types.is_integer_dtype(Xc[col]) or pd.api.types.is_float_dtype(Xc[col])):
            Xc[col] = pd.to_numeric(Xc[col], errors='coerce')
    Xc.replace([np.inf, -np.inf], np.nan, inplace=True)
    return Xc.fillna(0.0)


def _drop_low_variance(X: pd.DataFrame, threshold: float = 1e-12) -> tuple[pd.DataFrame, list[str]]:
    """Drop constant and near-constant columns to help optimization stability."""
    variances = X.var(axis=0, numeric_only=True)
    low_var_cols = [c for c, v in variances.items() if (pd.isna(v) or float(v) <= threshold)]
    Xr = X.drop(columns=low_var_cols, errors="ignore")
    return Xr, low_var_cols


def _drop_high_correlation(X: pd.DataFrame, threshold: float = 0.995) -> tuple[pd.DataFrame, list[tuple[str, str]]]:
    """Drop one of each pair of highly correlated features (absolute Pearson > threshold)."""
    dropped_pairs: list[tuple[str, str]] = []
    try:
        num = X.select_dtypes(include=[np.number])
        if num.shape[1] <= 1:
            return X, dropped_pairs
        corr = num.corr().abs()
        upper = corr.where(np.triu(np.ones(corr.shape), k=1).astype(bool))
        to_drop = [column for column in upper.columns if any(upper[column] > threshold)]
        for col in to_drop:
            offending = upper.index[upper[col] > threshold].tolist()
            if offending:
                dropped_pairs.append((offending[0], col))
        Xr = X.drop(columns=list(set(to_drop)), errors="ignore")
        return Xr, dropped_pairs
    except Exception:
        return X, dropped_pairs


def _maybe_export_shap(
    model,
    X_final: pd.DataFrame,
    df_final: pd.DataFrame,
    division: str,
    feature_names: list[str],
    shap_sample: int,
    shap_max_rows: int,
    seed: int,
) -> dict[str, str]:
    """Compute and export SHAP summaries if enabled.

    Returns a mapping of artifact filenames to their paths. When ``shap_sample`` is
    0 or the dataset size exceeds ``shap_max_rows`` the computation is skipped and a
    warning logged.
    """
    artifacts: dict[str, str] = {}
    if shap_sample <= 0:
        logger.warning("SHAP sample N is zero; skipping SHAP computation")
        return artifacts
    if len(X_final) > shap_max_rows:
        logger.warning(
            "Skipping SHAP: dataset has %d rows exceeding threshold %d",
            len(X_final),
            shap_max_rows,
        )
        return artifacts
    if not _HAS_SHAP:
        logger.warning("SHAP library not available; skipping SHAP computation")
        return artifacts

    base = getattr(model, "base_estimator", None)
    if base is None and hasattr(model, "estimator"):
        base = model.estimator
    if base is None:
        base = model
    if not hasattr(base, "predict_proba"):
        logger.warning("Model does not support SHAP; skipping")
        return artifacts

    sample_n = min(shap_sample, len(X_final))
    rng = np.random.RandomState(seed)
    sample_idx = rng.choice(len(X_final), size=sample_n, replace=False)
    X_sample = X_final.iloc[sample_idx]
    cust_ids = df_final.iloc[sample_idx]["customer_id"].values

    try:
        if isinstance(base, LGBMClassifier):
            explainer = shap.TreeExplainer(base)
            shap_vals = explainer.shap_values(X_sample)
            vals = shap_vals[1] if isinstance(shap_vals, list) and len(shap_vals) == 2 else shap_vals
        elif isinstance(base, LogisticRegression):
            explainer = shap.LinearExplainer(base, X_sample)
            vals = explainer.shap_values(X_sample)
        else:
            logger.warning("Unsupported model type for SHAP; skipping")
            return artifacts

        OUTPUTS_DIR.mkdir(parents=True, exist_ok=True)
        mean_abs = np.mean(np.abs(vals), axis=0)
        shap_global = OUTPUTS_DIR / f"shap_global_{division.lower()}.csv"
        pd.DataFrame({"feature": feature_names, "mean_abs_shap": mean_abs})\
            .sort_values("mean_abs_shap", ascending=False)\
            .to_csv(shap_global, index=False)
        artifacts[shap_global.name] = str(shap_global)

        sample_df = pd.DataFrame(vals, columns=feature_names)
        sample_df.insert(0, "customer_id", cust_ids)
        shap_sample_path = OUTPUTS_DIR / f"shap_sample_{division.lower()}.csv"
        sample_df.to_csv(shap_sample_path, index=False)
        artifacts[shap_sample_path.name] = str(shap_sample_path)
    except Exception as e:
        logger.warning(f"Failed SHAP export: {e}")
    return artifacts


def _emit_diagnostics(out_dir: Path, division: str, context: dict) -> None:
    out_dir.mkdir(parents=True, exist_ok=True)
    try:
        diag_path = OUTPUTS_DIR / f"diagnostics_{division.lower()}.json"
        with open(diag_path, "w", encoding="utf-8") as f:
            json.dump(context, f, indent=2)
    except Exception:
        pass

def _calibrate(clf, X_train: pd.DataFrame, y_train: pd.Series, X_valid: pd.DataFrame, method: str):
    calibrated = CalibratedClassifierCV(estimator=clf, method="sigmoid" if method == "platt" else "isotonic", cv=3)
    calibrated.fit(X_train, y_train)
    return calibrated


@click.command()
@click.option("--division", required=True)
@click.option("--cutoffs", required=True, help="comma-separated cutoffs")
@click.option("--window-months", default=6, type=int)
@click.option("--models", default="logreg,lgbm")
@click.option("--calibration", default="platt,isotonic")
@click.option("--shap-sample", default=0, type=int, help="Rows to sample for SHAP; 0 disables")
@click.option("--config", default=str((Path(__file__).parents[1] / "config.yaml").resolve()))
@click.option("--dry-run/--no-dry-run", default=False, help="Skip training; only verify inputs and emit planned artifacts to manifest")
def main(division: str, cutoffs: str, window_months: int, models: str, calibration: str, shap_sample: int, config: str, dry_run: bool) -> None:
    cfg = load_config(config)
    cut_list = [c.strip() for c in cutoffs.split(",") if c.strip()]
    OUTPUTS_DIR.mkdir(parents=True, exist_ok=True)
    MODELS_DIR.mkdir(parents=True, exist_ok=True)
    engine = get_db_connection()

    # Accumulate metrics across cutoffs per model
    model_names = [m.strip() for m in models.split(",") if m.strip()]
    cal_methods = [c.strip() for c in calibration.split(",") if c.strip()]

    artifacts: dict[str, str] = {}
    results = []
    with run_context("phase3_train") as ctx:
        if dry_run:
            # Plan artifacts without training
            out_dir = MODELS_DIR / f"{division.lower()}_model"
            artifacts.update({
                "planned_model.pkl": str(out_dir / "model.pkl"),
                "planned_feature_list.json": str(out_dir / "feature_list.json"),
                f"planned_metrics_{division.lower()}.json": str(OUTPUTS_DIR / f"metrics_{division.lower()}.json"),
                f"planned_gains_{division.lower()}.csv": str(OUTPUTS_DIR / f"gains_{division.lower()}.csv"),
                f"planned_calibration_{division.lower()}.csv": str(OUTPUTS_DIR / f"calibration_{division.lower()}.csv"),
                f"planned_thresholds_{division.lower()}.csv": str(OUTPUTS_DIR / f"thresholds_{division.lower()}.csv"),
                f"planned_model_card_{division.lower()}.json": str(OUTPUTS_DIR / f"model_card_{division.lower()}.json"),
            })
            try:
                ctx["write_manifest"](artifacts)
                ctx["append_registry"]({"phase": "phase3_train", "division": division, "cutoffs": cut_list, "artifact_count": len(artifacts), "status": "dry-run"})
            except Exception:
                pass
            return
        all_dropped_low_var: list[str] = []
        all_dropped_corr: list[tuple[str, str]] = []
        for cutoff in cut_list:
            fm = create_feature_matrix(engine, division, cutoff, window_months)
            # Persist features parquet for validation phase (Phase 5) compatibility
            try:
                from gosales.utils.paths import OUTPUTS_DIR as _OUT
                out_path = _OUT / f"features_{division.lower()}_{cutoff}.parquet"
                fm.write_parquet(out_path)
            except Exception:
                pass
            if fm.is_empty():
                logger.warning(f"Empty feature matrix for cutoff {cutoff}")
                continue
            df = fm.to_pandas()
            y = df['bought_in_division'].astype(int).values
            X = df.drop(columns=['customer_id','bought_in_division'])
            X = _sanitize_features(X)
            # Feature pruning for stability
            dropped_low_var: list[str] = []
            dropped_corr: list[tuple[str, str]] = []
            try:
                X, dropped_low_var = _drop_low_variance(X)
                X, dropped_corr = _drop_high_correlation(X)
                all_dropped_low_var.extend([c for c in dropped_low_var if c not in all_dropped_low_var])
                all_dropped_corr.extend(dropped_corr)
            except Exception:
                pass
            X_train, X_valid, y_train, y_valid = _train_test_split_time_aware(X, y, cfg.modeling.seed)

        # Baseline LR (elastic-net via saga)
        if 'logreg' in model_names:
            lr_params = cfg.modeling.lr_grid
            best_lr_pipe = None
            best_lr_auc = -1
<<<<<<< HEAD
            best_conv = True
            # Expanded grid and higher iteration budget
            grid_l1 = lr_params.get('l1_ratio', [0.0, 0.2, 0.5, 0.8])
            grid_C = lr_params.get('C', [0.1, 0.5, 1.0])
            for l1_ratio in grid_l1:
                for C in grid_C:
                    if float(l1_ratio) == 0.0:
                        lr = LogisticRegression(
                            penalty='l2', solver='lbfgs', C=C, max_iter=10000, tol=1e-3,
                            class_weight='balanced', random_state=cfg.modeling.seed
                        )
                    else:
                        lr = LogisticRegression(
                            penalty='elasticnet', solver='saga', l1_ratio=l1_ratio, C=C,
                            max_iter=10000, tol=1e-3, class_weight='balanced', random_state=cfg.modeling.seed
                        )
                    pipe = Pipeline([
                        ('scaler', StandardScaler(with_mean=False)),
                        ('model', lr),
                    ])
                    with warnings.catch_warnings(record=True) as ws:
                        warnings.simplefilter("always", ConvergenceWarning)
                        pipe.fit(X_train, y_train)
                        conv_warn = any(isinstance(w.message, ConvergenceWarning) for w in ws)
                    p = pipe.predict_proba(X_valid)[:, 1]
=======
            for l1_ratio in lr_params.get('l1_ratio', [0.0, 0.5]):
                for C in lr_params.get('C', [1.0]):
                    lr = LogisticRegression(penalty='elasticnet', solver='saga', l1_ratio=l1_ratio, C=C, max_iter=2000, class_weight='balanced', random_state=cfg.modeling.seed)
                    pipe = Pipeline([('scaler', StandardScaler(with_mean=False)), ('model', lr)])
                    pipe.fit(X_train, y_train)
                    p = pipe.predict_proba(X_valid)[:,1]
>>>>>>> a5714ac9
                    auc_lr = roc_auc_score(y_valid, p)
                    if auc_lr > best_lr_auc:
                        best_lr_auc = auc_lr
                        best_lr_pipe = pipe
<<<<<<< HEAD
                        best_conv = not conv_warn
            if best_lr_pipe is not None:
                # Calibration on the entire pipeline
                best_cal = None
                best_brier = 1e9
                for m in cal_methods:
                    cal = _calibrate(best_lr_pipe, X_train, y_train, X_valid, m)
                    p = cal.predict_proba(X_valid)[:, 1]
=======
            if best_lr_pipe is not None:
                # Calibration
                best_cal = None
                best_brier = 1e9
                for m in cal_methods:
                    # Calibrate the entire pipeline
                    cal = _calibrate(best_lr_pipe, X_train, y_train, X_valid, m)
                    p = cal.predict_proba(X_valid)[:,1]
>>>>>>> a5714ac9
                    brier = brier_score_loss(y_valid, p)
                    if brier < best_brier:
                        best_brier = brier
                        best_cal = cal
<<<<<<< HEAD
                p = best_cal.predict_proba(X_valid)[:, 1]
=======
                p = best_cal.predict_proba(X_valid)[:,1]
>>>>>>> a5714ac9
                lift10 = _lift_at_k(y_valid, p, 10)
                # Pull n_iter_ from underlying LR if available
                try:
                    lr_inner = best_lr_pipe.named_steps.get('model')
                    n_iter_val = getattr(lr_inner, 'n_iter_', None)
                    if isinstance(n_iter_val, (list, np.ndarray)):
                        n_iter_val = [int(x) for x in np.ravel(n_iter_val).tolist()]
                except Exception:
                    n_iter_val = None
                results.append({
                    "cutoff": cutoff, "model": "logreg", "auc": float(best_lr_auc),
                    "lift10": float(lift10), "brier": float(best_brier), "calibration": best_cal.method,
                    "converged": bool(best_conv), "n_iter": n_iter_val
                })

        # LGBM challenger
        if 'lgbm' in model_names:
            # scale_pos_weight
            pos = int(np.sum(y_train))
            neg = int(len(y_train) - pos)
            spw = (neg / max(1, pos))
            grid = cfg.modeling.lgbm_grid
            best_lgbm = None
            best_auc = -1
            for num_leaves in grid.get('num_leaves', [31]):
                for min_data_in_leaf in grid.get('min_data_in_leaf', [50]):
                    for learning_rate in grid.get('learning_rate', [0.05]):
                        for feature_fraction in grid.get('feature_fraction', [0.9]):
                            for bagging_fraction in grid.get('bagging_fraction', [0.9]):
                                lgbm = LGBMClassifier(
                                    random_state=cfg.modeling.seed,
                                    deterministic=True,
                                    n_jobs=1,
                                    n_estimators=400,
                                    learning_rate=learning_rate,
                                    num_leaves=num_leaves,
                                    min_data_in_leaf=min_data_in_leaf,
                                    feature_fraction=feature_fraction,
                                    bagging_fraction=bagging_fraction,
                                    scale_pos_weight=min(spw, 10.0),
                                )
<<<<<<< HEAD
                                clf.fit(X_train, y_train, eval_set=[(X_valid, y_valid)], eval_metric='auc')
                                p = clf.predict_proba(X_valid)[:,1]
                                auc_lgbm = roc_auc_score(y_valid, p)
                                # Overfit guard: compare train vs valid AUC; if large gap, try stronger regularization once
                                try:
                                    p_tr = clf.predict_proba(X_train)[:,1]
                                    auc_tr = roc_auc_score(y_train, p_tr)
                                    gap = float(auc_tr - auc_lgbm)
                                except Exception:
                                    gap = 0.0
                                if gap > 0.05:
                                    reg_clf = LGBMClassifier(
                                        random_state=cfg.modeling.seed,
                                        deterministic=True,
                                        n_jobs=1,
                                        n_estimators=400,
                                        learning_rate=learning_rate,
                                        num_leaves=max(15, int(num_leaves * 0.8)),
                                        min_data_in_leaf=int(min_data_in_leaf * 2),
                                        feature_fraction=max(0.5, feature_fraction * 0.9),
                                        bagging_fraction=max(0.5, bagging_fraction * 0.9),
                                        scale_pos_weight=min(spw, 10.0),
                                    )
                                    reg_clf.fit(X_train, y_train, eval_set=[(X_valid, y_valid)], eval_metric='auc')
                                    p_reg = reg_clf.predict_proba(X_valid)[:,1]
                                    auc_reg = roc_auc_score(y_valid, p_reg)
                                    if auc_reg >= auc_lgbm - 0.002:  # accept similar or better valid AUC with stronger regularization
                                        clf = reg_clf
                                        p = p_reg
                                        auc_lgbm = auc_reg
                                        logger.info(f"Overfit guard applied: gap={gap:.3f} -> using regularized params for LGBM")
=======
                                # Note: early stopping with a pipeline requires passing params with `step_name__param_name`
                                pipe = Pipeline([('scaler', StandardScaler(with_mean=False)), ('model', lgbm)])
                                pipe.fit(X_train, y_train, model__eval_set=[(X_valid, y_valid)], model__eval_metric='auc')
                                p = pipe.predict_proba(X_valid)[:,1]
                                auc_lgbm = roc_auc_score(y_valid, p)
                                # Overfit guard is more complex with pipelines and early stopping, skipping for now
>>>>>>> a5714ac9
                                if auc_lgbm > best_auc:
                                    best_auc = auc_lgbm
                                    best_lgbm = pipe
            if best_lgbm is not None:
                # Calibration
                best_cal = None
                best_brier = 1e9
                for m in cal_methods:
                    cal = _calibrate(best_lgbm, X_train, y_train, X_valid, m)
                    p = cal.predict_proba(X_valid)[:,1]
                    brier = brier_score_loss(y_valid, p)
                    if brier < best_brier:
                        best_brier = brier
                        best_cal = cal
                p = best_cal.predict_proba(X_valid)[:,1]
                lift10 = _lift_at_k(y_valid, p, 10)
                results.append({"cutoff": cutoff, "model": "lgbm", "auc": float(best_auc), "lift10": float(lift10), "brier": float(best_brier), "calibration": best_cal.method})

    # Aggregate and select winner by lift@10 then cal-Brier
    if not results:
        logger.warning("No training results produced")
        return
    res_df = pd.DataFrame(results)
    agg = res_df.groupby('model').agg({"lift10":"mean", "brier":"mean", "auc":"mean"}).reset_index()
    agg = agg.sort_values(['lift10', 'brier'], ascending=[False, True])
    winner = agg.iloc[0]['model']
    logger.info(f"Selected model: {winner} by mean lift@10 and brier across cutoffs")

    # Train final on last cutoff for simplicity here
    last_cut = cut_list[-1]
    fm_final = create_feature_matrix(engine, division, last_cut, window_months)
    df_final = fm_final.to_pandas()
    y_final = df_final['bought_in_division'].astype(int).values
    X_final = df_final.drop(columns=['customer_id','bought_in_division'])
    X_final = _sanitize_features(X_final)
    # Minimal: refit winner without hyper search for brevity (could repeat best params)
    # Choose calibration method that minimized Brier during validation search
    final_cal_method = None
    try:
        # Prefer the best method from the per-model grid we already computed
        # Fallback to isotonic if available in config
        avail = set([m for m in cal_methods])
        prefer = 'isotonic' if 'isotonic' in avail else ('sigmoid' if 'platt' in avail else 'sigmoid')
        final_cal_method = prefer
    except Exception:
        final_cal_method = 'sigmoid'

    if winner == 'logreg':
<<<<<<< HEAD
        lr = LogisticRegression(penalty='elasticnet', solver='saga', l1_ratio=0.2, C=1.0, max_iter=10000, tol=1e-3, class_weight='balanced', random_state=cfg.modeling.seed)
        pipe = Pipeline([
            ('scaler', StandardScaler(with_mean=False)),
            ('model', lr),
        ])
        pipe.fit(X_final, y_final)
        # Calibrate entire pipeline using selected method (pref isotonic)
        cal = CalibratedClassifierCV(pipe, method='isotonic' if final_cal_method == 'isotonic' else 'sigmoid', cv=3).fit(X_final, y_final)
        model = cal
        feature_names = list(X_final.columns)
    else:
        clf = LGBMClassifier(random_state=cfg.modeling.seed, n_estimators=400, learning_rate=0.05, deterministic=True, n_jobs=1)
        clf.fit(X_final, y_final)
        cal = CalibratedClassifierCV(clf, method='isotonic' if final_cal_method == 'isotonic' else 'sigmoid', cv=3).fit(X_final, y_final)
=======
        lr = LogisticRegression(penalty='elasticnet', solver='saga', l1_ratio=0.2, C=1.0, max_iter=2000, class_weight='balanced', random_state=cfg.modeling.seed)
        pipe = Pipeline([('scaler', StandardScaler(with_mean=False)), ('model', lr)])
        pipe.fit(X_final, y_final)
        # Calibrate
        cal = CalibratedClassifierCV(pipe, method='sigmoid', cv=3).fit(X_final, y_final)
        model = cal
        feature_names = list(X_final.columns)
    else:
        lgbm = LGBMClassifier(random_state=cfg.modeling.seed, n_estimators=400, learning_rate=0.05, deterministic=True, n_jobs=1)
        pipe = Pipeline([('scaler', StandardScaler(with_mean=False)), ('model', lgbm)])
        pipe.fit(X_final, y_final)
        cal = CalibratedClassifierCV(pipe, method='sigmoid', cv=3).fit(X_final, y_final)
>>>>>>> a5714ac9
        model = cal
        feature_names = list(X_final.columns)

    # Save artifacts
    out_dir = MODELS_DIR / f"{division.lower()}_model"
    out_dir.mkdir(parents=True, exist_ok=True)
    # Save model pickle via joblib
    try:
        import joblib
        joblib.dump(model, out_dir / "model.pkl")
        artifacts["model.pkl"] = str(out_dir / "model.pkl")
    except Exception:
        pass
    with open(out_dir / "feature_list.json", "w", encoding="utf-8") as f:
        json.dump(feature_names, f)
    artifacts["feature_list.json"] = str(out_dir / "feature_list.json")
    # Final predictions and guardrails
    try:
        p_final = model.predict_proba(X_final)[:,1]
        if float(np.std(p_final)) < 0.01:
            logger.warning("Degenerate classifier (std(p) < 0.01). Aborting artifact write.")
            return
    except Exception:
        p_final = None

    # Metrics & artifacts
    try:
        # Persist train-time p_hat snapshot for Phase 5 drift comparison
        try:
            if p_final is not None:
                ts_path = OUTPUTS_DIR / f"train_scores_{division.lower()}_{last_cut}.csv"
                pd.DataFrame({"customer_id": df_final['customer_id'].values, "p_hat": p_final}).to_csv(
                    ts_path, index=False
                )
                artifacts[ts_path.name] = str(ts_path)
            # Persist train-time feature sample for Phase 5 PSI (sample to control size)
            try:
                num_cols = [c for c in feature_names if pd.api.types.is_numeric_dtype(df_final[c])]
                sample_df = df_final[['customer_id'] + num_cols].copy()
                if len(sample_df) > 5000:
                    sample_df = sample_df.sample(n=5000, random_state=cfg.modeling.seed)
                fs_path = OUTPUTS_DIR / f"train_feature_sample_{division.lower()}_{last_cut}.parquet"
                sample_df.to_parquet(fs_path, index=False)
                artifacts[fs_path.name] = str(fs_path)
            except Exception:
                pass
        except Exception:
            pass

        auc_val = roc_auc_score(y_final, p_final) if p_final is not None else None
        pr_prec, pr_rec, _ = precision_recall_curve(y_final, p_final) if p_final is not None else (None, None, None)
        pr_auc = auc(pr_rec, pr_prec) if pr_prec is not None else None
        brier = brier_score_loss(y_final, p_final) if p_final is not None else None
        lifts = {f"lift@{k}": _lift_at_k(y_final, p_final, k) for k in cfg.modeling.top_k_percents} if p_final is not None else {}
        # Revenue-weighted lift using best available weight feature
        weights = np.ones_like(y_final, dtype=float)
        try:
            if 'rfm__all__gp_sum__12m' in df_final.columns:
                weights = pd.to_numeric(df_final['rfm__all__gp_sum__12m'], errors='coerce').fillna(0.0).values
            elif 'total_gp_all_time' in df_final.columns:
                weights = pd.to_numeric(df_final['total_gp_all_time'], errors='coerce').fillna(0.0).values
        except Exception:
            pass
        weighted_lifts = {f"rev_lift@{k}": _weighted_lift_at_k(y_final, p_final, weights, k) for k in cfg.modeling.top_k_percents} if p_final is not None else {}

        # Gains (deciles)
        gains_df = pd.DataFrame({"y": y_final, "p": p_final})
        gains_df = gains_df.sort_values("p", ascending=False).reset_index(drop=True)
        idx = np.arange(len(gains_df))
        gains_df["decile"] = (np.floor((idx / max(1, len(gains_df)-1)) * 10) + 1)
        gains_df["decile"] = np.clip(gains_df["decile"].astype(int), 1, 10)
        gains = gains_df.groupby("decile").agg(bought_in_division_mean=("y","mean"), count=("y","size"), p_mean=("p","mean")).reset_index()
        gains_path = OUTPUTS_DIR / f"gains_{division.lower()}.csv"
        gains.to_csv(gains_path, index=False)
        artifacts[gains_path.name] = str(gains_path)

        # Calibration bins & MAE
        try:
            calib = calibration_bins(y_final, p_final, n_bins=10)
            calib_path = OUTPUTS_DIR / f"calibration_{division.lower()}.csv"
            calib.to_csv(calib_path, index=False)
            artifacts[calib_path.name] = str(calib_path)
            cal_mae = calibration_mae(calib, weighted=True)
        except Exception:
            cal_mae = None

        # Thresholds for top-K percents
        thr_rows = []
        for k in cfg.modeling.top_k_percents:
            if p_final is None or len(p_final) == 0:
                continue
            thr = compute_topk_threshold(p_final, k)
            cutoff_idx = max(1, int(len(p_final) * (k/100.0)))
            thr_rows.append({"k_percent": k, "threshold": float(thr), "count": cutoff_idx})
        thr_path = OUTPUTS_DIR / f"thresholds_{division.lower()}.csv"
        pd.DataFrame(thr_rows).to_csv(thr_path, index=False)
        artifacts[thr_path.name] = str(thr_path)

        # LR coefficients (if available)
        try:
            # The calibrated model may wrap a Pipeline. Extract underlying LogisticRegression if present.
            base = getattr(model, "base_estimator", None)
            if base is None and hasattr(model, "estimator"):
                base = model.estimator
            # Unwrap Pipeline to its 'model' step if necessary
            try:
                from sklearn.pipeline import Pipeline as _SkPipeline  # local import to avoid top-level noise
                if isinstance(base, _SkPipeline) and 'model' in getattr(base, 'named_steps', {}):
                    base = base.named_steps['model']
            except Exception:
                pass
            if isinstance(base, LogisticRegression) and hasattr(base, "coef_"):
                coef = pd.DataFrame({"feature": feature_names, "coef": base.coef_.ravel().tolist()})
                coef.to_csv(OUTPUTS_DIR / f"coef_{division.lower()}.csv", index=False)
        except Exception:
            pass

        artifacts.update(
            _maybe_export_shap(
                model,
                X_final,
                df_final,
                division,
                feature_names,
                shap_sample,
                cfg.modeling.shap_max_rows,
                cfg.modeling.seed,
            )
        )

        # Model card / metrics
        # Model card / metrics
        metrics = {
            "division": division,
            "cutoffs": cut_list,
            "selection": winner,
            "aggregate": agg.to_dict(orient='records'),
            "final": {
                "auc": float(auc_val) if auc_val is not None else None,
                "pr_auc": float(pr_auc) if pr_auc is not None else None,
                "brier": float(brier) if brier is not None else None,
                "cal_mae": float(cal_mae) if cal_mae is not None else None,
                **lifts,
                **weighted_lifts,
            },
            "seed": cfg.modeling.seed,
            "window_months": int(window_months),
        }
        metrics_path = OUTPUTS_DIR / f"metrics_{division.lower()}.json"
        with open(metrics_path, "w", encoding="utf-8") as f:
            json.dump(metrics, f, indent=2)
        artifacts[metrics_path.name] = str(metrics_path)

        # Model card JSON
        card = {
            "division": division,
            "cutoffs": cut_list,
            "window_months": int(window_months),
            "selected_model": winner,
            "seed": int(cfg.modeling.seed),
            "params": {
                "lr_grid": cfg.modeling.lr_grid,
                "lgbm_grid": cfg.modeling.lgbm_grid,
            },
            "data": {
                "n_customers": int(len(y_final)),
                "prevalence": float(np.mean(y_final)) if len(y_final) > 0 else None,
            },
            "calibration": {"mae_weighted": float(cal_mae) if cal_mae is not None else None},
            "artifacts": {
                "model_pickle": str(out_dir / "model.pkl"),
                "feature_list": str(out_dir / "feature_list.json"),
                "metrics_json": str(OUTPUTS_DIR / f"metrics_{division.lower()}.json"),
                "gains_csv": str(OUTPUTS_DIR / f"gains_{division.lower()}.csv"),
                "calibration_csv": str(OUTPUTS_DIR / f"calibration_{division.lower()}.csv"),
                "thresholds_csv": str(OUTPUTS_DIR / f"thresholds_{division.lower()}.csv"),
            },
        }
        model_card = OUTPUTS_DIR / f"model_card_{division.lower()}.json"
        with open(model_card, "w", encoding="utf-8") as f:
            json.dump(card, f, indent=2)
        artifacts[model_card.name] = str(model_card)
    except Exception as e:
        logger.warning(f"Failed writing Phase 3 artifacts: {e}")

    # Emit diagnostics summary (feature pruning collected on last iteration)
    try:
        diag_ctx = {
            "division": division,
            "cutoffs": cut_list,
            "selected_model": winner,
            "dropped_low_variance_cols": list(dict.fromkeys(all_dropped_low_var)),
            "dropped_high_corr_pairs": all_dropped_corr,
            "results_grid": results,
        }
        _emit_diagnostics(OUTPUTS_DIR, division, diag_ctx)
        # If any LR result shows non-convergence, log a warning
        if any((r.get('model') == 'logreg' and r.get('converged') is False) for r in results):
            logger.warning("Logistic Regression did not fully converge for some grid settings. See diagnostics JSON for details.")
    except Exception:
        pass

    logger.info(f"Training complete for {division}")
    try:
        ctx["write_manifest"](artifacts)
        ctx["append_registry"]({"phase": "phase3_train", "division": division, "cutoffs": cut_list, "artifact_count": len(artifacts)})
    except Exception:
        pass


if __name__ == "__main__":
    main()

<|MERGE_RESOLUTION|>--- conflicted
+++ resolved
@@ -277,7 +277,6 @@
             lr_params = cfg.modeling.lr_grid
             best_lr_pipe = None
             best_lr_auc = -1
-<<<<<<< HEAD
             best_conv = True
             # Expanded grid and higher iteration budget
             grid_l1 = lr_params.get('l1_ratio', [0.0, 0.2, 0.5, 0.8])
@@ -303,19 +302,10 @@
                         pipe.fit(X_train, y_train)
                         conv_warn = any(isinstance(w.message, ConvergenceWarning) for w in ws)
                     p = pipe.predict_proba(X_valid)[:, 1]
-=======
-            for l1_ratio in lr_params.get('l1_ratio', [0.0, 0.5]):
-                for C in lr_params.get('C', [1.0]):
-                    lr = LogisticRegression(penalty='elasticnet', solver='saga', l1_ratio=l1_ratio, C=C, max_iter=2000, class_weight='balanced', random_state=cfg.modeling.seed)
-                    pipe = Pipeline([('scaler', StandardScaler(with_mean=False)), ('model', lr)])
-                    pipe.fit(X_train, y_train)
-                    p = pipe.predict_proba(X_valid)[:,1]
->>>>>>> a5714ac9
                     auc_lr = roc_auc_score(y_valid, p)
                     if auc_lr > best_lr_auc:
                         best_lr_auc = auc_lr
                         best_lr_pipe = pipe
-<<<<<<< HEAD
                         best_conv = not conv_warn
             if best_lr_pipe is not None:
                 # Calibration on the entire pipeline
@@ -324,25 +314,11 @@
                 for m in cal_methods:
                     cal = _calibrate(best_lr_pipe, X_train, y_train, X_valid, m)
                     p = cal.predict_proba(X_valid)[:, 1]
-=======
-            if best_lr_pipe is not None:
-                # Calibration
-                best_cal = None
-                best_brier = 1e9
-                for m in cal_methods:
-                    # Calibrate the entire pipeline
-                    cal = _calibrate(best_lr_pipe, X_train, y_train, X_valid, m)
-                    p = cal.predict_proba(X_valid)[:,1]
->>>>>>> a5714ac9
                     brier = brier_score_loss(y_valid, p)
                     if brier < best_brier:
                         best_brier = brier
                         best_cal = cal
-<<<<<<< HEAD
                 p = best_cal.predict_proba(X_valid)[:, 1]
-=======
-                p = best_cal.predict_proba(X_valid)[:,1]
->>>>>>> a5714ac9
                 lift10 = _lift_at_k(y_valid, p, 10)
                 # Pull n_iter_ from underlying LR if available
                 try:
@@ -384,13 +360,12 @@
                                     bagging_fraction=bagging_fraction,
                                     scale_pos_weight=min(spw, 10.0),
                                 )
-<<<<<<< HEAD
-                                clf.fit(X_train, y_train, eval_set=[(X_valid, y_valid)], eval_metric='auc')
-                                p = clf.predict_proba(X_valid)[:,1]
+                                lgbm.fit(X_train, y_train, eval_set=[(X_valid, y_valid)], eval_metric='auc')
+                                p = lgbm.predict_proba(X_valid)[:,1]
                                 auc_lgbm = roc_auc_score(y_valid, p)
                                 # Overfit guard: compare train vs valid AUC; if large gap, try stronger regularization once
                                 try:
-                                    p_tr = clf.predict_proba(X_train)[:,1]
+                                    p_tr = lgbm.predict_proba(X_train)[:,1]
                                     auc_tr = roc_auc_score(y_train, p_tr)
                                     gap = float(auc_tr - auc_lgbm)
                                 except Exception:
@@ -412,21 +387,13 @@
                                     p_reg = reg_clf.predict_proba(X_valid)[:,1]
                                     auc_reg = roc_auc_score(y_valid, p_reg)
                                     if auc_reg >= auc_lgbm - 0.002:  # accept similar or better valid AUC with stronger regularization
-                                        clf = reg_clf
+                                        lgbm = reg_clf
                                         p = p_reg
                                         auc_lgbm = auc_reg
                                         logger.info(f"Overfit guard applied: gap={gap:.3f} -> using regularized params for LGBM")
-=======
-                                # Note: early stopping with a pipeline requires passing params with `step_name__param_name`
-                                pipe = Pipeline([('scaler', StandardScaler(with_mean=False)), ('model', lgbm)])
-                                pipe.fit(X_train, y_train, model__eval_set=[(X_valid, y_valid)], model__eval_metric='auc')
-                                p = pipe.predict_proba(X_valid)[:,1]
-                                auc_lgbm = roc_auc_score(y_valid, p)
-                                # Overfit guard is more complex with pipelines and early stopping, skipping for now
->>>>>>> a5714ac9
                                 if auc_lgbm > best_auc:
                                     best_auc = auc_lgbm
-                                    best_lgbm = pipe
+                                    best_lgbm = lgbm
             if best_lgbm is not None:
                 # Calibration
                 best_cal = None
@@ -472,14 +439,13 @@
         final_cal_method = 'sigmoid'
 
     if winner == 'logreg':
-<<<<<<< HEAD
         lr = LogisticRegression(penalty='elasticnet', solver='saga', l1_ratio=0.2, C=1.0, max_iter=10000, tol=1e-3, class_weight='balanced', random_state=cfg.modeling.seed)
         pipe = Pipeline([
             ('scaler', StandardScaler(with_mean=False)),
             ('model', lr),
         ])
         pipe.fit(X_final, y_final)
-        # Calibrate entire pipeline using selected method (pref isotonic)
+        # Calibrate entire pipeline using selected method (prefer isotonic)
         cal = CalibratedClassifierCV(pipe, method='isotonic' if final_cal_method == 'isotonic' else 'sigmoid', cv=3).fit(X_final, y_final)
         model = cal
         feature_names = list(X_final.columns)
@@ -487,20 +453,6 @@
         clf = LGBMClassifier(random_state=cfg.modeling.seed, n_estimators=400, learning_rate=0.05, deterministic=True, n_jobs=1)
         clf.fit(X_final, y_final)
         cal = CalibratedClassifierCV(clf, method='isotonic' if final_cal_method == 'isotonic' else 'sigmoid', cv=3).fit(X_final, y_final)
-=======
-        lr = LogisticRegression(penalty='elasticnet', solver='saga', l1_ratio=0.2, C=1.0, max_iter=2000, class_weight='balanced', random_state=cfg.modeling.seed)
-        pipe = Pipeline([('scaler', StandardScaler(with_mean=False)), ('model', lr)])
-        pipe.fit(X_final, y_final)
-        # Calibrate
-        cal = CalibratedClassifierCV(pipe, method='sigmoid', cv=3).fit(X_final, y_final)
-        model = cal
-        feature_names = list(X_final.columns)
-    else:
-        lgbm = LGBMClassifier(random_state=cfg.modeling.seed, n_estimators=400, learning_rate=0.05, deterministic=True, n_jobs=1)
-        pipe = Pipeline([('scaler', StandardScaler(with_mean=False)), ('model', lgbm)])
-        pipe.fit(X_final, y_final)
-        cal = CalibratedClassifierCV(pipe, method='sigmoid', cv=3).fit(X_final, y_final)
->>>>>>> a5714ac9
         model = cal
         feature_names = list(X_final.columns)
 
